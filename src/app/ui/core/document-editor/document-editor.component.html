--- conflicted
+++ resolved
@@ -7,7 +7,7 @@
   </div>
   <div class="saved-div">
     <p>{{ getSavedStatusMessage() }}</p>
-    
+
   </div>
   <div *ngIf="key" class="presence-div">
     <span *ngFor="let actor of actors" class="label label-default {{getUserColorClass(actor)}}">
@@ -23,13 +23,10 @@
   <mat-drawer class="editor" position="start" mode="side" opened="true" disableClose="true">
     <ngx-monaco-editor
       id="markdown-editor"
-      [options]="editorOptions" 
+      [options]="editorOptions"
       [(ngModel)]="markdown"
-<<<<<<< HEAD
       (onInit)="onInitEditor($event)">
-=======
       (keyup)="reRender()">
->>>>>>> 1256685f
     </ngx-monaco-editor>
   </mat-drawer>
 
